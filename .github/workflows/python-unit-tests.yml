--- conflicted
+++ resolved
@@ -75,10 +75,7 @@
         echo "EOF" >> $GITHUB_OUTPUT
 
     - name: SonarQube Scan
-<<<<<<< HEAD
-=======
       if: github.ref == 'refs/heads/main'
->>>>>>> 783e2766
       uses: sonarsource/sonarqube-scan-action@master
       with:
         projectBaseDir: ./calculator-project
@@ -97,11 +94,6 @@
       uses: sonarsource/sonarqube-quality-gate-action@master
       with:
         pollingTimeoutSec: 600
-<<<<<<< HEAD
-=======
-        #projectBaseDir: ./calculator-project
-       #scanMetadataReportFile: ./calculator-project/.scannerwork/report-task.txt
->>>>>>> 783e2766
       env:
         SONAR_TOKEN: ${{ secrets.SONAR_TOKEN }}
     
